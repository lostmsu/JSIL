﻿<?xml version="1.0" encoding="utf-8"?>
<Project ToolsVersion="4.0" DefaultTargets="Build" xmlns="http://schemas.microsoft.com/developer/msbuild/2003">
  <PropertyGroup>
    <Configuration Condition=" '$(Configuration)' == '' ">Debug</Configuration>
    <Platform Condition=" '$(Platform)' == '' ">AnyCPU</Platform>
    <ProductVersion>8.0.30703</ProductVersion>
    <SchemaVersion>2.0</SchemaVersion>
    <ProjectGuid>{2DBBCB24-54AD-4C66-B7D6-911811CEB185}</ProjectGuid>
    <OutputType>Library</OutputType>
    <AppDesignerFolder>Properties</AppDesignerFolder>
    <RootNamespace>JSIL.Tests</RootNamespace>
    <AssemblyName>Tests</AssemblyName>
    <TargetFrameworkVersion>v4.0</TargetFrameworkVersion>
    <FileAlignment>512</FileAlignment>
  </PropertyGroup>
  <PropertyGroup Condition="'$(Configuration)|$(Platform)' == 'Debug|x86'">
    <DebugSymbols>true</DebugSymbols>
    <OutputPath>..\bin\</OutputPath>
    <DefineConstants>DEBUG;TRACE</DefineConstants>
    <DebugType>full</DebugType>
    <PlatformTarget>x86</PlatformTarget>
    <ErrorReport>prompt</ErrorReport>
    <CodeAnalysisIgnoreBuiltInRuleSets>true</CodeAnalysisIgnoreBuiltInRuleSets>
    <CodeAnalysisIgnoreBuiltInRules>true</CodeAnalysisIgnoreBuiltInRules>
  </PropertyGroup>
  <PropertyGroup Condition="'$(Configuration)|$(Platform)' == 'Release|x86'">
    <OutputPath>..\bin\</OutputPath>
    <DefineConstants>TRACE</DefineConstants>
    <Optimize>true</Optimize>
    <DebugType>pdbonly</DebugType>
    <PlatformTarget>x86</PlatformTarget>
    <ErrorReport>prompt</ErrorReport>
    <CodeAnalysisIgnoreBuiltInRuleSets>true</CodeAnalysisIgnoreBuiltInRuleSets>
    <CodeAnalysisIgnoreBuiltInRules>true</CodeAnalysisIgnoreBuiltInRules>
  </PropertyGroup>
  <ItemGroup>
    <Reference Include="nunit.framework">
      <HintPath>..\Upstream\nunit.framework.dll</HintPath>
    </Reference>
    <Reference Include="System" />
    <Reference Include="System.Core" />
    <Reference Include="Microsoft.CSharp" />
    <Reference Include="System.Runtime.Serialization" />
    <Reference Include="System.Web.Extensions" />
    <Reference Include="System.Xml" />
  </ItemGroup>
  <ItemGroup>
    <None Include="AnalysisTestCases\ReturnStructArgument.cs" />
    <None Include="AnalysisTestCases\PureStructOperator.cs" />
    <None Include="AnalysisTestCases\FieldAssignmentDetection.cs" />
    <None Include="AnalysisTestCases\IncrementArgumentField.cs" />
    <None Include="AnalysisTestCases\NestedReturn.cs" />
    <None Include="AnalysisTestCases\ReturnMutatedStructArgument.cs" />
    <None Include="AnalysisTestCases\ReturnMutatedNestedStruct.cs" />
    <None Include="AnalysisTestCases\MutateNestedStruct.cs" />
    <None Include="AnalysisTestCases\CopyGetEnumerator.cs" />
    <None Include="AnalysisTestCases\NestedReturnNew.cs" />
    <None Include="AnalysisTestCases\StructTemporaries.cs" />
    <None Include="AnalysisTestCases\LocalCopyOfGlobal.cs" />
    <None Include="EncodingTestCases\ASCIIGetBytes.cs" />
    <None Include="EncodingTestCases\ASCIIGetString.cs" />
    <None Include="EncodingTestCases\UTF8GetBytes.cs" />
    <None Include="EncodingTestCases\UTF8GetString.cs" />
    <None Include="AnalysisTestCases\RecursivePureStructOperator.cs" />
    <None Include="AnalysisTestCases\MakeCopyBeforeMutation.cs" />
    <None Include="AnalysisTestCases\PointlessFinallyBlocks.cs" />
    <None Include="AnalysisTestCases\OptimizeArrayEnumerators.cs" />
    <None Include="AnalysisTestCases\StructLoopInteraction.cs" />
    <None Include="AnalysisTestCases\ReuseEnumeratorLocal.cs" />
    <None Include="AnalysisTestCases\PropertyTemporaries.cs" />
    <None Include="AnalysisTestCases\TemporaryArraySize.cs" />
    <None Include="AnalysisTestCases\AddToStructProperty.cs" />
    <None Include="AnalysisTestCases\StructImmutabilityDetection.cs" />
    <None Include="AnalysisTestCases\ImmutableStructThisAssignment.cs" />
    <None Include="AnalysisTestCases\SwitchConstructorFolding.cs" />
    <None Include="AnalysisTestCases\ReadStructFromReadonlyFieldThenMutate.cs" />
    <None Include="AnalysisTestCases\UnfoldableStructConstructor.cs" />
    <None Include="AnalysisTestCases\ImmutableStructReinitialization.cs" />
    <None Include="AnalysisTestCases\ImmutableStructReinitializationInControlFlow.cs" />
    <None Include="AnalysisTestCases\ImmutableStructReinitializationInLoop.cs" />
    <Compile Include="AnalysisTestCases\VerbatimVariableMutation.cs" />
    <Compile Include="ComparisonTests.cs" />
    <None Include="SimpleTestCases\BaseAutoProperties.cs" />
    <None Include="FailingTestCases\BaseFields.cs" />
    <Compile Include="AnalysisTests.cs" />
    <None Include="ReflectionTestCases\ListPublicStaticMethods.cs" />
    <None Include="ReflectionTestCases\ListOverloadedPublicStaticMethods.cs" />
    <None Include="ReflectionTestCases\Common.cs" />
    <None Include="ReflectionTestCases\ListFilteredStaticMethods.cs" />
    <None Include="ReflectionTestCases\ListFilteredMethods.cs" />
    <None Include="SimpleTestCases\OverloadedVirtualMethods.cs" />
    <None Include="ReflectionTestCases\ListInheritedMethods.cs" />
    <None Include="ReflectionTestCases\ListFields.cs" />
    <None Include="ReflectionTestCases\ListHiddenMethods.cs" />
    <Compile Include="APITests.cs" />
    <None Include="SimpleTestCases\InterfaceInheritanceDifferentNames.cs" />
    <None Include="BrowserXMLTestCases\SimpleDocument.cs" />
    <None Include="SimpleTestCases\RecursiveArrayInitializer.cs" />
    <None Include="BrowserXMLTestCases\Common.cs" />
    <None Include="BrowserXMLTestCases\TextContent.cs" />
    <None Include="BrowserXMLTestCases\Whitespace.cs" />
    <None Include="BrowserXMLTestCases\AttributeCount.cs" />
    <None Include="BrowserXMLTestCases\Comments.cs" />
    <None Include="BrowserXMLTestCases\MoveToContent.cs" />
    <None Include="BrowserXMLTestCases\Namespaces.cs" />
    <None Include="BrowserXMLTestCases\GetAttributeByIndex.cs" />
    <None Include="BrowserXMLTestCases\GetAttributeByName.cs" />
    <None Include="BrowserXMLTestCases\NamespacedAttributes.cs" />
    <None Include="BrowserXMLTestCases\NameTable.cs" />
    <None Include="BrowserXMLTestCases\Skip.cs" />
    <None Include="BrowserXMLTestCases\ReadElementString.cs" />
    <None Include="SimpleTestCases\NestedSwitchStatement.cs" />
    <None Include="SimpleTestCases\ReturnNestedCasts.cs" />
    <None Include="SimpleTestCases\IntegerDivideTruncation.cs" />
    <None Include="TestCases\EnumComplexArithmetic.cs" />
    <None Include="TestCases\NestedGenericInheritance.cs" />
    <None Include="SpecialTestCases\EnumeratesAssemblyDependencies.cs" />
    <None Include="TestCases\GenericStaticConstructorOrdering2.cs" />
    <None Include="TestCases\StaticInitializersInGenericTypesSettingStaticFields2.cs" />
    <None Include="TestCases\EnumCheckType.cs" />
    <None Include="TestCases\NullableArithmetic.cs" />
    <None Include="TestCases\NullableComparison.cs" />
    <None Include="TestCases\NullableComparisonWithCast.cs" />
    <None Include="SimpleTestCases\DelegateFieldInitializer.cs" />
    <None Include="TestCases\NullableObjectCast.cs" />
    <None Include="EncodingTestCases\Common.cs" />
    <None Include="EncodingTestCases\ToBase64String.cs" />
    <None Include="EncodingTestCases\FromBase64String.cs" />
    <None Include="DateTimeTestCases\TimeSpanArithmetic.cs" />
    <None Include="DateTimeTestCases\Common.cs" />
    <None Include="DateTimeTestCases\TimeSpanCtor.cs" />
    <None Include="EncodingTestCases\UTF16GetBytes.cs" />
    <None Include="EncodingTestCases\UTF16GetString.cs" />
    <None Include="DateTimeTestCases\TimeSpanComparison.cs" />
    <None Include="DateTimeTestCases\TimeSpanToStringAndParse.cs" />
    <Compile Include="EvaluatorPool.cs" />
    <None Include="TestCases\LongArithmetic.cs" />
    <None Include="SimpleTestCases\NestedInterfaces.cs" />
    <None Include="SimpleTestCases\OverloadedConstructorDelegation.cs" />
    <None Include="TestCases\EnumNullableArithmetic.cs" />
    <None Include="TestCases\DynamicComplex.cs" />
    <None Include="TestCases\MultipleGenericInterfaces.cs" />
    <None Include="TestCases\HiddenMethodFromGenericClass.cs" />
    <None Include="SimpleTestCases\ArrayLongLength.cs" />
    <None Include="SimpleTestCases\ArrayResize.cs" />
    <None Include="SimpleTestCases\StringContains.cs" />
    <None Include="SimpleTestCases\StringSubstring.cs" />
    <None Include="SimpleTestCases\InterfaceOverloads.cs" />
    <None Include="TestCases\ArrayFieldWithSelfReference.cs" />
    <None Include="TestCases\CharField.cs" />
    <None Include="TestCases\ArrayFieldOfThisType.cs" />
    <None Include="BrowserXMLTestCases\GetItemByIndex.cs" />
    <None Include="BrowserXMLTestCases\GetItemByName.cs" />
    <None Include="SimpleTestCases\GetTypeOfBoolean.cs" />
    <None Include="SimpleTestCases\Int32CompareExchange.cs" />
    <None Include="SimpleTestCases\StringSplit.cs" />
    <None Include="SimpleTestCases\StringIsNullOrEmpty.cs" />
    <None Include="SimpleTestCases\ListConstructor.cs" />
    <None Include="SimpleTestCases\Array2D.cs" />
    <None Include="SimpleTestCases\ListToArray.cs" />
    <None Include="TestCases\Dictionary.cs" />
    <None Include="SimpleTestCases\ListICollection.cs" />
    <None Include="SimpleTestCases\ListContains.cs" />
    <None Include="SimpleTestCases\ListIndexOf.cs" />
    <None Include="SimpleTestCases\ListInsert.cs" />
    <None Include="TestCases\EnumAnonymousMethod.cs" />
    <None Include="FailingTestCases\StructGenericParameter.cs" />
    <None Include="SimpleTestCases\ArrayListIndexer.cs" />
    <None Include="SimpleTestCases\ListIList.cs" />
    <None Include="SimpleTestCases\MultiDimArrayClone.cs" />
    <None Include="BrowserXMLTestCases\ReadElementContentAsString.cs" />
    <None Include="SimpleTestCases\NestedInitializer.cs" />
    <None Include="SimpleTestCases\StringPad.cs" />
    <None Include="SimpleTestCases\PrivateMoveNext.cs" />
    <None Include="SimpleTestCases\OverloadedMixedGenericAndNonGeneric.cs" />
    <None Include="SpecialTestCases\OverloadedGenericMethodSignatures.cs" />
    <None Include="SimpleTestCases\GenericFieldInitializer.cs" />
    <None Include="SimpleTestCases\EnumCompare.cs" />
    <None Include="XMLTestCases\WriteEmptyElement.cs" />
    <None Include="XMLTestCases\Common.cs" />
    <None Include="SimpleTestCases\GenericInheritedField.cs" />
    <None Include="XMLTestCases\WriteStringElement.cs" />
    <None Include="XMLTestCases\WriteAttributeString.cs" />
    <None Include="XMLTestCases\WriteAttributeString2.cs" />
    <None Include="XMLTestCases\WriteElementString.cs" />
    <None Include="SimpleTestCases\DelegateFieldInitializer2.cs" />
    <None Include="SimpleTestCases\StringFormatF.cs" />
    <None Include="SimpleTestCases\StringFormatN.cs" />
    <None Include="SimpleTestCases\StringFormatD.cs" />
    <None Include="SimpleTestCases\StringFormatX.cs" />
    <None Include="SimpleTestCases\StringFormatCustomPlaces.cs" />
    <None Include="SimpleTestCases\StringFormatCustomPlacesDecimal.cs" />
    <None Include="SimpleTestCases\StringFormatQuotedString.cs" />
    <None Include="SimpleTestCases\StringFormatPlaceSeparators.cs" />
    <None Include="SimpleTestCases\IntegerToStringFormatted.cs" />
    <None Include="AnalysisTestCases\InitTemporaryArray.cs" />
    <None Include="SimpleTestCases\JaggedArrayReference.cs" />
    <None Include="SimpleTestCases\JaggedStructArrayReference.cs" />
    <None Include="SimpleTestCases\IfReferenceBool.cs" />
    <None Include="SimpleTestCases\IntegerRanges.cs" />
    <None Include="TestCases\HashSetCount.cs" />
    <None Include="SpecialTestCases\OverloadedGenericMethodSignatures2.cs" />
    <None Include="SpecialTestCases\CustomObjectMethods.cs" />
    <None Include="SpecialTestCases\CustomEqualsDispatch.cs" />
    <None Include="TestCases\RefStructThisWithInterface.cs" />
    <None Include="TestCases\RefStructThisWithConstrainedInterface.cs" />
    <None Include="TestCases\MutatedStructGenericParameter.cs" />
    <None Include="SimpleTestCases\ParseInteger.cs" />
    <None Include="SimpleTestCases\ParseHexInteger.cs" />
    <None Include="XMLTestCases\WriteStartDocument.cs" />
    <None Include="XMLTestCases\WriteEndDocument.cs" />
    <None Include="SimpleTestCases\IncrementBaseProperty.cs" />
    <None Include="TestCases\CompareFlagsEnums.cs" />
    <None Include="SpecialTestCases\ReplaceConstructorAndFieldNames.cs" />
    <None Include="TestCases\MethodGenericParameterAsTypeParameter.cs" />
    <None Include="TestCases\MethodGenericParameterAsTypeParameter2.cs" />
    <None Include="SimpleTestCases\Mutate2DArray.cs" />
    <None Include="SimpleTestCases\InterfaceOverride.cs" />
    <None Include="SimpleTestCases\TruncationRoundToZero.cs" />
    <None Include="SimpleTestCases\StringRemove.cs" />
    <None Include="SimpleTestCases\ArrayDefaultValues2.cs" />
    <None Include="SimpleTestCases\IntegerToStringNullFormat.cs" />
    <None Include="TestCases\DictionaryKeyValuePairs.cs" />
    <None Include="SpecialTestCases\AutoPropertyEfficiency.cs" />
    <None Include="SimpleTestCases\InterfacePropertyMatching.cs" />
    <None Include="SimpleTestCases\PropertyMultipleAssignment.cs" />
    <None Include="SimpleTestCases\EnumPrePostIncrement.cs" />
    <None Include="TestCases\StructBoxing.cs" />
    <None Include="SpecialTestCases\AsyncStateMachineSwitchGoto.cs" />
    <None Include="SpecialTestCases\CyclicTypeReferences.cs" />
    <None Include="SpecialTestCases\CyclicTypeInheritance.cs" />
    <None Include="SimpleTestCases\Type.cs" />
    <None Include="TestCases\GenericMethodWithSameSignatureAsNonGenericMethod.cs" />
    <None Include="SpecialTestCases\ReplaceMethodBodyAndCallOtherMethod.cs" />
    <None Include="SimpleTestCases\ParameterNamedThis.cs" />
    <None Include="SimpleTestCases\EnumInPlaceAdd.cs" />
    <None Include="SpecialTestCases\PropertyIncrementEfficiency.cs" />
    <None Include="SimpleTestCases\EnumerableStringMethod.cs" />
    <None Include="SpecialTestCases\ReplaceConstructor.cs" />
    <None Include="SimpleTestCases\UnboxBoolean.cs" />
    <None Include="TestCases\LinqExpressionSimple.cs" />
    <None Include="Int64TestCases\Int64Addition.cs" />
    <None Include="Int64TestCases\UInt64Bitwise.cs" />
    <None Include="Int64TestCases\Int64Boxing.cs" />
    <None Include="Int64TestCases\Int64Comparisons.cs" />
    <None Include="Int64TestCases\Int64DateTimeArithmetic.cs" />
    <None Include="Int64TestCases\Int64Division.cs" />
    <None Include="Int64TestCases\Int64Fields.cs" />
    <None Include="Int64TestCases\Int64Literals.cs" />
    <None Include="Int64TestCases\Int64Multiplication.cs" />
    <None Include="Int64TestCases\Int64Interfaces.cs" />
    <None Include="Int64TestCases\Int64Shifts.cs" />
    <None Include="Int64TestCases\Int64Subtraction.cs" />
    <None Include="Int64TestCases\Int64Parse.cs" />
    <None Include="Int64TestCases\Int64Convert.cs" />
    <None Include="Int64TestCases\UInt64Literals.cs" />
    <None Include="Int64TestCases\UInt64Addition.cs" />
    <None Include="Int64TestCases\UInt64Equality.cs" />
    <None Include="Int64TestCases\UInt64Ref.cs" />
    <None Include="Int64TestCases\Int64Nullable.cs" />
    <None Include="Int64TestCases\Int64Type.cs" />
    <None Include="SimpleTestCases\MathIntrinsics.cs" />
    <None Include="SimpleTestCases\CastArrayToIEnumerable.cs" />
    <None Include="SimpleTestCases\StringSplitDefaultSeparators.cs" />
    <None Include="IOTestCases\StreamInt64Properties.cs" />
    <None Include="Int64TestCases\Int64InPlaceAddition.cs" />
    <None Include="Int64TestCases\Int64InPlaceArrayAddition.cs" />
    <None Include="Int64TestCases\Int64ArrayLiterals.cs" />
    <None Include="IOTestCases\Int64Serialization.cs" />
    <None Include="SimpleTestCases\CompoundAssignmentToMultiDimArray.cs" />
    <None Include="SpecialTestCases\StructCtorInvocation.cs" />
    <None Include="ReflectionTestCases\ListTypes.cs" />
    <None Include="IOTestCases\ByteOrderMarkDetection.cs" />
    <None Include="IOTestCases\Common.cs" />
    <None Include="IOTestCases\ReadLine.cs" />
    <None Include="IOTestCases\EndOfStream.cs" />
    <None Include="ReflectionTestCases\GetFieldAttributes.cs" />
    <None Include="ReflectionTestCases\GetPropertyAttributes.cs" />
    <None Include="ReflectionTestCases\GetMethodAttributes.cs" />
    <None Include="ReflectionTestCases\GetClassAttributes.cs" />
    <None Include="ReflectionTestCases\GetStructAttributes.cs" />
    <None Include="ReflectionTestCases\GetStaticClassAttributes.cs" />
    <None Include="ReflectionTestCases\SelfTypedAttribute.cs" />
    <None Include="ReflectionTestCases\GetFilteredAttributes.cs" />
    <None Include="ReflectionTestCases\GetInheritedAttributes.cs" />
    <None Include="Int64TestCases\Int64NullableCast.cs" />
    <None Include="SimpleTestCases\TypeQualifiedPropertyInNestedType.cs" />
    <None Include="IOTestCases\BinaryWriterSeek.cs" />
    <None Include="TestCases\DictionaryValueCollectionCount.cs" />
    <None Include="IOTestCases\StreamRelativeSeek.cs" />
    <None Include="TestCases\GetGenericTypeWithMultipleArgumentsByName.cs" />
    <None Include="ReflectionTestCases\GetMemberTypes.cs" />
    <None Include="ReflectionTestCases\GetPropertyMethods.cs" />
    <None Include="ReflectionTestCases\FieldOrder.cs" />
    <None Include="ReflectionTestCases\GetFilteredAttributesCaching.cs" />
    <None Include="ReflectionTestCases\PropertyOrder.cs" />
    <None Include="SimpleTestCases\ArrayFromInt64.cs" />
    <None Include="SimpleTestCases\FloatArrayInitializer.cs" />
    <None Include="SimpleTestCases\StaticConstructorAndFieldAccess.cs" />
    <None Include="SimpleTestCases\StaticConstructorAndFieldAccess2.cs" />
    <None Include="ReflectionTestCases\GetConstantAttributes.cs" />
    <None Include="TestCases\NestedStructEquals.cs" />
    <None Include="TestCases\ComplexStructEquals.cs" />
<<<<<<< HEAD
    <None Include="SpecialTestCases\GetHostService.cs" />
=======
    <None Include="SimpleTestCases\AssignArrayToIEnumerable.cs" />
    <None Include="SimpleTestCases\DelegateRemoveAdvanced.cs" />
>>>>>>> c8e7d232
    <Compile Include="XMLTests.cs" />
    <Compile Include="DependencyTests.cs" />
    <None Include="TestCases\GenericParameterNameShadowing.cs" />
    <Compile Include="FormattingTests.cs" />
    <None Include="FailingTestCases\ArrayToString.cs" />
    <Compile Include="FailingTests.cs" />
    <Compile Include="MetadataTests.cs" />
    <Compile Include="Properties\AssemblyInfo.cs" />
    <None Include="TestCases\BinaryTrees.cs" />
    <None Include="TestCases\FannkuchRedux.cs" />
    <None Include="TestCases\Goto.cs" />
    <None Include="TestCases\HelloWorld.cs" />
    <None Include="TestCases\NBody.cs" />
    <None Include="TestCases\Switch.cs" />
    <None Include="SpecialTestCases\Eval.cs" />
    <None Include="SpecialTestCases\IgnoreField.cs" />
    <None Include="SpecialTestCases\IgnoreMethod.cs" />
    <None Include="SpecialTestCases\IgnoreProperty.cs" />
    <None Include="SpecialTestCases\IgnoreType.cs" />
    <None Include="SpecialTestCases\ReplaceMethod.cs" />
    <None Include="SimpleTestCases\AutoProperties.cs" />
    <None Include="SimpleTestCases\Constructors.cs" />
    <None Include="SimpleTestCases\CustomProperties.cs" />
    <None Include="TestCases\DynamicBinaryOperators.cs" />
    <None Include="TestCases\DynamicConversion.cs" />
    <None Include="TestCases\DynamicMethods.cs" />
    <None Include="TestCases\DynamicPropertyGet.cs" />
    <None Include="TestCases\DynamicPropertyGetAndCall.cs" />
    <None Include="TestCases\DynamicPropertySet.cs" />
    <None Include="SimpleTestCases\Fields.cs" />
    <None Include="TestCases\RefParameters.cs" />
    <None Include="SimpleTestCases\OutParameters.cs" />
    <None Include="SimpleTestCases\AbstractMethods.cs" />
    <None Include="SimpleTestCases\InheritedMethods.cs" />
    <None Include="SimpleTestCases\DefaultToString.cs" />
    <None Include="SimpleTestCases\TypeCasts.cs" />
    <None Include="SimpleTestCases\TryCatch.cs" />
    <None Include="SimpleTestCases\CustomExceptions.cs" />
    <None Include="SimpleTestCases\InvokeBaseMethod.cs" />
    <None Include="SimpleTestCases\BaseProperties.cs" />
    <None Include="SimpleTestCases\Delegates.cs" />
    <None Include="SimpleTestCases\MethodReferences.cs" />
    <None Include="SimpleTestCases\CustomOperators.cs" />
    <None Include="SimpleTestCases\BasicLoops.cs" />
    <None Include="SimpleTestCases\UsingBlocks.cs" />
    <None Include="TestCases\StructDefaults.cs" />
    <None Include="SimpleTestCases\NamespacedTypes.cs" />
    <None Include="SimpleTestCases\InitFieldsInMain.cs" />
    <None Include="SimpleTestCases\OverloadedMethods.cs" />
    <None Include="TestCases\DynamicOverloadedMethods.cs" />
    <None Include="SimpleTestCases\OverloadedConstructors.cs" />
    <None Include="TestCases\Events.cs" />
    <None Include="TestCases\MulticastDelegates.cs" />
    <None Include="SpecialTestCases\IgnoreUnsafeCode.cs" />
    <None Include="SimpleTestCases\Arrays.cs" />
    <None Include="SimpleTestCases\MultiDimArrays.cs" />
    <None Include="SimpleTestCases\ArrayOverload.cs" />
    <None Include="SimpleTestCases\VarArgs.cs" />
    <None Include="TestCases\Enums.cs" />
    <None Include="SimpleTestCases\ExtensionMethods.cs" />
    <None Include="SpecialTestCases\ChainedElseIf.cs" />
    <None Include="SimpleTestCases\NestedNamespaces.cs" />
    <None Include="SimpleTestCases\BasePropertyInvocation.cs" />
    <None Include="SimpleTestCases\Indexers.cs" />
    <None Include="SimpleTestCases\Interfaces.cs" />
    <None Include="SimpleTestCases\InterfaceInheritance.cs" />
    <None Include="SimpleTestCases\IntAndFloatCast.cs" />
    <None Include="TestCases\Lambdas.cs" />
    <None Include="TestCases\ForEach.cs" />
    <None Include="SimpleTestCases\CustomEnumerator.cs" />
    <None Include="SimpleTestCases\OverloadWithRefArray.cs" />
    <None Include="TestCases\YieldReturn.cs" />
    <None Include="TestCases\StructAssignment.cs" />
    <None Include="TestCases\ReturnStruct.cs" />
    <None Include="TestCases\RefStruct.cs" />
    <None Include="SimpleTestCases\Decimals.cs" />
    <None Include="TestCases\IntegerArithmetic.cs" />
    <None Include="SimpleTestCases\Initializers.cs" />
    <None Include="SimpleTestCases\NullCoalescing.cs" />
    <None Include="SimpleTestCases\CustomEvents.cs" />
    <None Include="SimpleTestCases\MultipleCatchClauses.cs" />
    <None Include="SimpleTestCases\If.cs" />
    <None Include="SimpleTestCases\MemberRefParameters.cs" />
    <None Include="SimpleTestCases\StaticMemberRefParameters.cs" />
    <None Include="SimpleTestCases\Operators.cs" />
    <None Include="SimpleTestCases\DefaultValue.cs" />
    <None Include="SimpleTestCases\FlagsEnums.cs" />
    <None Include="SimpleTestCases\Constants.cs" />
    <None Include="TestCases\DynamicStaticOverloadedMethods.cs" />
    <None Include="TestCases\DynamicReturnTypes.cs" />
    <None Include="SpecialTestCases\IgnoreEvent.cs" />
    <None Include="SpecialTestCases\IgnoreConstructor.cs" />
    <None Include="SpecialTestCases\Verbatim.cs" />
    <None Include="SpecialTestCases\IndexBuiltinByName.cs" />
    <None Include="TestCases\DynamicUnaryOperators.cs" />
    <None Include="TestCases\DynamicGetIndex.cs" />
    <None Include="TestCases\DynamicSetIndex.cs" />
    <None Include="TestCases\DynamicInvoke.cs" />
    <None Include="SpecialTestCases\IgnoreLocal.cs" />
    <None Include="SpecialTestCases\VerbatimThis.cs" />
    <None Include="SpecialTestCases\StringConcat.cs" />
    <None Include="SpecialTestCases\PostIncrement.cs" />
    <None Include="SpecialTestCases\SingleUseTemporaries.cs" />
    <None Include="TestCases\LambdasUsingLocals.cs" />
    <None Include="TestCases\DelegatesReturningDelegates.cs" />
    <None Include="SimpleTestCases\LotsOfParameters.cs" />
    <None Include="TestCases\InterleavedTemporaries.cs" />
    <None Include="TestCases\IndirectInterleavedTemporaries.cs" />
    <None Include="SpecialTestCases\PrivateNames.cs" />
    <None Include="TestCases\StructProperties.cs" />
    <None Include="TestCases\StructInitializers.cs" />
    <None Include="SimpleTestCases\InitializerOnSubStruct.cs" />
    <None Include="SimpleTestCases\SelfTypedFields.cs" />
    <None Include="SimpleTestCases\LockTypeObject.cs" />
    <None Include="SpecialTestCases\NestedInitialization.cs" />
    <None Include="SimpleTestCases\CollectionInitializers.cs" />
    <None Include="TestCases\StructThisAssignment.cs" />
    <None Include="TestCases\ValueTypeMethods.cs" />
    <None Include="SimpleTestCases\GetType.cs" />
    <None Include="SpecialTestCases\IgnoreInterface.cs" />
    <None Include="SimpleTestCases\InheritedInterfaces.cs" />
    <None Include="SimpleTestCases\OverloadedProperties.cs" />
    <None Include="SimpleTestCases\IfNull.cs" />
    <None Include="SimpleTestCases\StringCharacters.cs" />
    <None Include="SimpleTestCases\ComplexRefOverload.cs" />
    <None Include="SpecialTestCases\IgnoreParameterType.cs" />
    <None Include="TestCases\NestedGenericMethodCalls.cs" />
    <None Include="TestCases\StructArrayLiteral.cs" />
    <None Include="SimpleTestCases\VirtualBaseProperties.cs" />
    <None Include="SpecialTestCases\SingleUseExceptionTemporaries.cs" />
    <None Include="TestCases\LambdaRefParameters.cs" />
    <None Include="SimpleTestCases\MemberRefMangledNames.cs" />
    <None Include="SimpleTestCases\InterfaceProperties.cs" />
    <None Include="SpecialTestCases\IfBooleanProperty.cs" />
    <None Include="SpecialTestCases\ReplacementArgumentNameMismatch.cs" />
    <None Include="SpecialTestCases\IgnoreDerivedType.cs" />
    <None Include="SpecialTestCases\StubbedMethodBodies.cs" />
    <None Include="SpecialTestCases\ProxiedOperators.cs" />
    <None Include="TestCases\EnumArrayLookup.cs" />
    <None Include="TestCases\OverloadWithEnum.cs" />
    <None Include="SimpleTestCases\OverloadWithDelegate.cs" />
    <None Include="TestCases\RefClass.cs" />
    <None Include="SpecialTestCases\StringSwitch.cs" />
    <None Include="TestCases\EnumSwitch.cs" />
    <None Include="TestCases\Chars.cs" />
    <None Include="SpecialTestCases\DisplayClassFieldNames.cs" />
    <None Include="SpecialTestCases\EnumeratorClassLocalNames.cs" />
    <None Include="SpecialTestCases\ForLoops.cs" />
    <None Include="SpecialTestCases\DoLoops.cs" />
    <None Include="TestCases\CharSwitch.cs" />
    <None Include="TestCases\MultiDimStructArrays.cs" />
    <None Include="TestCases\SingleDimStructArrays.cs" />
    <None Include="TestCases\GenericMethods.cs" />
    <None Include="TestCases\OverloadWithGeneric.cs" />
    <None Include="TestCases\OverloadWithMultipleGeneric.cs" />
    <None Include="TestCases\GenericClasses.cs" />
    <None Include="TestCases\GenericStaticMethods.cs" />
    <None Include="TestCases\InheritGenericClass.cs" />
    <None Include="TestCases\InheritOpenGenericClass.cs" />
    <None Include="TestCases\GenericStructs.cs" />
    <None Include="TestCases\GenericArgumentFromTypePassedToMethod.cs" />
    <None Include="TestCases\GenericArgumentFromTypeReturnedByMethod.cs" />
    <None Include="TestCases\GenericTypeCasts.cs" />
    <None Include="SpecialTestCases\FlagsEnumsWithZeroValues.cs" />
    <None Include="SpecialTestCases\RefParametersOnInstanceMethods.cs" />
    <None Include="TestCases\StructPropertyThis.cs" />
    <None Include="TestCases\FaultBlock.cs" />
    <None Include="SpecialTestCases\ReplaceMethodBody.cs" />
    <None Include="TestCases\GenericInnerClasses.cs" />
    <None Include="TestCases\StructFields.cs" />
    <None Include="SimpleTestCases\ArrayDefaultValues.cs" />
    <None Include="TestCases\DirectTemporaryAssignment.cs" />
    <None Include="TestCases\GenericStaticProperties.cs" />
    <None Include="TestCases\LambdasUsingThis.cs" />
    <None Include="TestCases\CastingFromNull.cs" />
    <None Include="TestCases\GenericStaticConstructorOrdering.cs" />
    <None Include="TestCases\StaticArrayInitializer.cs" />
    <None Include="TestCases\TernaryArithmetic.cs" />
    <None Include="SpecialTestCases\OuterThisDelegateNew.cs" />
    <None Include="TestCases\Nullables.cs" />
    <None Include="SpecialTestCases\NewParentheses.cs" />
    <None Include="TestCases\StructEquals.cs" />
    <None Include="SimpleTestCases\ClassEquals.cs" />
    <None Include="SimpleTestCases\CollectionAndObjectInitializers.cs" />
    <None Include="SimpleTestCases\HideBaseMethod.cs" />
    <None Include="SimpleTestCases\GetUnderlyingType.cs" />
    <None Include="SpecialTestCases\ProxiedMethodInheritance.cs" />
    <None Include="SpecialTestCases\ProxiedMethodInheritance2.cs" />
    <None Include="TestCases\StructLateDeclaration.cs" />
    <None Include="TestCases\StructCompoundAssignment.cs" />
    <None Include="TestCases\DictionaryInitializer.cs" />
    <None Include="TestCases\DictionaryInitializer2.cs" />
    <None Include="SimpleTestCases\NestedLambdas.cs" />
    <None Include="SpecialTestCases\RenameMethod.cs" />
    <None Include="SpecialTestCases\RenameProperty.cs" />
    <None Include="SpecialTestCases\RenameClass.cs" />
    <None Include="SpecialTestCases\RenameEnum.cs" />
    <None Include="SpecialTestCases\RenameStruct.cs" />
    <None Include="SpecialTestCases\RenameStaticClass.cs" />
    <None Include="SpecialTestCases\RenameField.cs" />
    <None Include="SpecialTestCases\ExternalClass.cs" />
    <None Include="SpecialTestCases\ExternalField.cs" />
    <None Include="SpecialTestCases\ExternalMethod.cs" />
    <None Include="SpecialTestCases\ExternalProperty.cs" />
    <None Include="SpecialTestCases\ExternalStaticClass.cs" />
    <None Include="SpecialTestCases\ExternalPropertyGetter.cs" />
    <None Include="SpecialTestCases\ReplaceExternalClass.cs" />
    <None Include="SpecialTestCases\ReplaceNonExternalClass.cs" />
    <None Include="SimpleTestCases\IsOperator.cs" />
    <None Include="TestCases\RefParameterInitializedInConditional.cs" />
    <None Include="SpecialTestCases\BigStringSwitch.cs" />
    <None Include="TestCases\ComplexSwitch.cs" />
    <None Include="TestCases\UntranslatableGotoOutParameters.cs" />
    <None Include="TestCases\RepeatIterator.cs" />
    <None Include="SimpleTestCases\StringEquals.cs" />
    <None Include="TestCases\CharArrayLookup.cs" />
    <None Include="TestCases\CharArithmetic.cs" />
    <None Include="TestCases\ContinueInsideSwitch.cs" />
    <None Include="SimpleTestCases\ArrayOfStructsDefaultValues.cs" />
    <None Include="TestCases\CharConcat.cs" />
    <None Include="TestCases\MethodOfGenericTypeAsGenericDelegate.cs" />
    <None Include="TestCases\EnumIfStatement.cs" />
    <None Include="SimpleTestCases\IsAssignableFrom.cs" />
    <None Include="TestCases\DelegateResultWithConstraints.cs" />
    <None Include="TestCases\GenericNestedTypeConstructedInParentStaticConstructor.cs" />
    <None Include="BinaryTestCases\DynamicComplex.exe" />
    <None Include="SimpleTestCases\Constructors.vb" />
    <None Include="TestCases\Events.vb" />
    <None Include="TestCases\GenericMethodThisReference.cs" />
    <None Include="SimpleTestCases\ArrayOfArrays.cs" />
    <None Include="TestCases\StringEmpty.cs" />
    <None Include="TestCases\GetTypeByName.cs" />
    <None Include="TestCases\OverloadWithMultipleGenericThis.cs" />
    <None Include="TestCases\OverloadWithMultipleGenericThisRecursive.cs" />
    <None Include="TestCases\GetGenericTypeByName.cs" />
    <None Include="SimpleTestCases\StringStartsAndEndsWith.cs" />
    <None Include="TestCases\InheritOpenGenericClassMultipleTimes.cs" />
    <None Include="SimpleTestCases\StringCompare.cs" />
    <None Include="SimpleTestCases\StringLowerAndUpper.cs" />
    <None Include="SimpleTestCases\ArrayClone.cs" />
    <None Include="TestCases\InheritStructFields.cs" />
    <None Include="SimpleTestCases\StringTrim.cs" />
    <None Include="TestCases\EnumBooleanLogic.cs" />
    <None Include="SimpleTestCases\StringIndexOf.cs" />
    <None Include="SimpleTestCases\StringLastIndexOf.cs" />
    <None Include="SimpleTestCases\StringReplace.cs" />
    <None Include="TestCases\TernaryTypeInference.cs" />
    <None Include="TestCases\FieldRecursiveInitialization.cs" />
    <None Include="TestCases\EnumCasts.cs" />
    <None Include="TestCases\EnumFieldDefaults.cs" />
    <None Include="TestCases\EnumFieldAssignment.cs" />
    <None Include="TestCases\CastToBoolean.cs" />
    <None Include="TestCases\EnumNegation.cs" />
    <None Include="SimpleTestCases\StringToCharArray.cs" />
    <None Include="SimpleTestCases\RecursiveConstructorInheritance.cs" />
    <None Include="SimpleTestCases\GetExecutingAssembly.cs" />
    <None Include="SimpleTestCases\AssemblyGetType.cs" />
    <None Include="TestCases\SealedMethods.cs" />
    <None Include="TestCases\UnderivedMethods.cs" />
    <None Include="SpecialTestCases\ElaborateSwitchControlFlow.cs" />
    <None Include="TestCases\LinqSelect.cs" />
    <None Include="TestCases\LinqToArray.cs" />
    <None Include="SpecialTestCases\AlternateSwitchForm.cs" />
    <None Include="TestCases\GenericMethodAsGenericDelegate.cs" />
    <None Include="TestCases\DynamicGenericMethods.cs" />
    <None Include="SpecialTestCases\GenericMethodSignatures.cs" />
    <None Include="TestCases\InheritOpenGenericInterface.cs" />
    <None Include="TestCases\GenericInstanceCallGenericMethod.cs" />
    <None Include="SpecialTestCases\CorlibTypeRefs.cs" />
    <None Include="SpecialTestCases\ExternalAbstractMethod.cs" />
    <None Include="TestCases\SealedMethods2.cs" />
    <None Include="TestCases\OverloadWithGenericArgCount.cs" />
    <None Include="SpecialTestCases\FastOverloadDispatch.cs" />
    <None Include="SpecialTestCases\FastConstructorOverloadDispatch.cs" />
    <None Include="SimpleTestCases\ListFindAll.cs" />
    <None Include="SimpleTestCases\ListExists.cs" />
    <None Include="SimpleTestCases\ListRemoveAll.cs" />
    <None Include="SimpleTestCases\ArrayEnumerator.cs" />
    <None Include="TestCases\DictionaryEnumerator.cs" />
    <None Include="SimpleTestCases\TryCastDelegate.cs" />
    <None Include="SimpleTestCases\TryCastGenericDelegate.cs" />
    <None Include="SimpleTestCases\ArrayOfNullable.cs" />
    <None Include="TestCases\CastEnumNullableToInt.cs" />
    <None Include="TestCases\StaticInitializersInGenericTypesSettingStaticFields.cs" />
    <None Include="DateTimeTestCases\TimeSpanFrom.cs" />
    <None Include="IOTestCases\BasicStreamNavigation.cs" />
    <Compile Include="TestUtil.cs" />
    <Compile Include="VerbatimTests.cs" />
  </ItemGroup>
  <ItemGroup>
    <ProjectReference Include="..\JSIL\JSIL.csproj">
      <Project>{DA03D241-B70C-44D7-A465-3CEB5A9416AE}</Project>
      <Name>JSIL</Name>
    </ProjectReference>
    <ProjectReference Include="..\Meta\Meta.csproj">
      <Project>{37C67C73-1F58-49B8-A39E-768AC88C2447}</Project>
      <Name>Meta</Name>
    </ProjectReference>
    <ProjectReference Include="..\Proxies\Proxies.3.5.csproj">
      <Project>{12DBCC9A-50FE-43B1-BAD1-8029D4AD60C8}</Project>
      <Name>Proxies.3.5</Name>
    </ProjectReference>
    <ProjectReference Include="..\Proxies\Proxies.4.0.csproj">
      <Project>{12DBCC9A-50FE-43B1-BAD1-8029D4AD60C9}</Project>
      <Name>Proxies.4.0</Name>
    </ProjectReference>
    <ProjectReference Include="..\Upstream\ILSpy\ICSharpCode.Decompiler\ICSharpCode.Decompiler.csproj">
      <Project>{984CC812-9470-4A13-AFF9-CC44068D666C}</Project>
      <Name>ICSharpCode.Decompiler</Name>
    </ProjectReference>
    <ProjectReference Include="..\Upstream\ILSpy\Mono.Cecil\Mono.Cecil.csproj">
      <Project>{D68133BD-1E63-496E-9EDE-4FBDBF77B486}</Project>
      <Name>Mono.Cecil</Name>
    </ProjectReference>
  </ItemGroup>
  <ItemGroup>
    <None Include="BinaryTestCases\ConsoleApplication8.exe" />
  </ItemGroup>
  <Import Project="$(MSBuildToolsPath)\Microsoft.CSharp.targets" />
  <!-- To modify your build process, add your task inside one of the targets below and uncomment it. 
       Other similar extension points exist, see Microsoft.Common.targets.
  <Target Name="BeforeBuild">
  </Target>
  <Target Name="AfterBuild">
  </Target>
  -->
</Project><|MERGE_RESOLUTION|>--- conflicted
+++ resolved
@@ -301,12 +301,9 @@
     <None Include="ReflectionTestCases\GetConstantAttributes.cs" />
     <None Include="TestCases\NestedStructEquals.cs" />
     <None Include="TestCases\ComplexStructEquals.cs" />
-<<<<<<< HEAD
-    <None Include="SpecialTestCases\GetHostService.cs" />
-=======
     <None Include="SimpleTestCases\AssignArrayToIEnumerable.cs" />
     <None Include="SimpleTestCases\DelegateRemoveAdvanced.cs" />
->>>>>>> c8e7d232
+    <None Include="SpecialTestCases\GetHostService.cs" />
     <Compile Include="XMLTests.cs" />
     <Compile Include="DependencyTests.cs" />
     <None Include="TestCases\GenericParameterNameShadowing.cs" />
