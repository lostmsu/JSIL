﻿<?xml version="1.0" encoding="utf-8"?>
<Project ToolsVersion="4.0" DefaultTargets="Build" xmlns="http://schemas.microsoft.com/developer/msbuild/2003">
  <PropertyGroup>
    <Configuration Condition=" '$(Configuration)' == '' ">Debug</Configuration>
    <Platform Condition=" '$(Platform)' == '' ">AnyCPU</Platform>
    <ProductVersion>8.0.30703</ProductVersion>
    <SchemaVersion>2.0</SchemaVersion>
    <ProjectGuid>{2DBBCB24-54AD-4C66-B7D6-911811CEB185}</ProjectGuid>
    <OutputType>Library</OutputType>
    <AppDesignerFolder>Properties</AppDesignerFolder>
    <RootNamespace>JSIL.Tests</RootNamespace>
    <AssemblyName>Tests</AssemblyName>
    <TargetFrameworkVersion>v4.0</TargetFrameworkVersion>
    <FileAlignment>512</FileAlignment>
  </PropertyGroup>
  <PropertyGroup Condition="'$(Configuration)|$(Platform)' == 'Debug|x86'">
    <DebugSymbols>true</DebugSymbols>
    <OutputPath>..\bin\</OutputPath>
    <DefineConstants>DEBUG;TRACE</DefineConstants>
    <DebugType>full</DebugType>
    <PlatformTarget>x86</PlatformTarget>
    <ErrorReport>prompt</ErrorReport>
    <CodeAnalysisIgnoreBuiltInRuleSets>true</CodeAnalysisIgnoreBuiltInRuleSets>
    <CodeAnalysisIgnoreBuiltInRules>true</CodeAnalysisIgnoreBuiltInRules>
  </PropertyGroup>
  <PropertyGroup Condition="'$(Configuration)|$(Platform)' == 'Release|x86'">
    <OutputPath>..\bin\</OutputPath>
    <DefineConstants>TRACE</DefineConstants>
    <Optimize>true</Optimize>
    <DebugType>pdbonly</DebugType>
    <PlatformTarget>x86</PlatformTarget>
    <ErrorReport>prompt</ErrorReport>
    <CodeAnalysisIgnoreBuiltInRuleSets>true</CodeAnalysisIgnoreBuiltInRuleSets>
    <CodeAnalysisIgnoreBuiltInRules>true</CodeAnalysisIgnoreBuiltInRules>
  </PropertyGroup>
  <ItemGroup>
    <Reference Include="nunit.framework">
      <HintPath>..\Upstream\nunit.framework.dll</HintPath>
    </Reference>
    <Reference Include="System" />
    <Reference Include="System.Core" />
    <Reference Include="Microsoft.CSharp" />
    <Reference Include="System.Runtime.Serialization" />
    <Reference Include="System.Web.Extensions" />
    <Reference Include="System.Xml" />
  </ItemGroup>
  <ItemGroup>
    <None Include="AnalysisTestCases\ReturnStructArgument.cs" />
    <None Include="AnalysisTestCases\PureStructOperator.cs" />
    <None Include="AnalysisTestCases\FieldAssignmentDetection.cs" />
    <None Include="AnalysisTestCases\IncrementArgumentField.cs" />
    <None Include="AnalysisTestCases\NestedReturn.cs" />
    <None Include="AnalysisTestCases\ReturnMutatedStructArgument.cs" />
    <None Include="AnalysisTestCases\ReturnMutatedNestedStruct.cs" />
    <None Include="AnalysisTestCases\MutateNestedStruct.cs" />
    <None Include="AnalysisTestCases\CopyGetEnumerator.cs" />
    <None Include="AnalysisTestCases\NestedReturnNew.cs" />
    <None Include="AnalysisTestCases\StructTemporaries.cs" />
    <None Include="AnalysisTestCases\LocalCopyOfGlobal.cs" />
    <None Include="EncodingTestCases\ASCIIGetBytes.cs" />
    <None Include="EncodingTestCases\ASCIIGetString.cs" />
    <None Include="EncodingTestCases\UTF8GetBytes.cs" />
    <None Include="EncodingTestCases\UTF8GetString.cs" />
    <None Include="AnalysisTestCases\RecursivePureStructOperator.cs" />
    <None Include="AnalysisTestCases\MakeCopyBeforeMutation.cs" />
    <None Include="AnalysisTestCases\PointlessFinallyBlocks.cs" />
    <None Include="AnalysisTestCases\OptimizeArrayEnumerators.cs" />
    <None Include="AnalysisTestCases\StructLoopInteraction.cs" />
    <Compile Include="ComparisonTests.cs" />
    <None Include="SimpleTestCases\BaseAutoProperties.cs" />
    <None Include="FailingTestCases\BaseFields.cs" />
    <Compile Include="AnalysisTests.cs" />
    <None Include="ReflectionTestCases\ListPublicStaticMethods.cs" />
    <None Include="ReflectionTestCases\ListOverloadedPublicStaticMethods.cs" />
    <None Include="ReflectionTestCases\Common.cs" />
    <None Include="ReflectionTestCases\ListFilteredStaticMethods.cs" />
    <None Include="ReflectionTestCases\ListFilteredMethods.cs" />
    <None Include="SimpleTestCases\OverloadedVirtualMethods.cs" />
    <None Include="ReflectionTestCases\ListInheritedMethods.cs" />
    <None Include="ReflectionTestCases\ListFields.cs" />
    <None Include="ReflectionTestCases\ListHiddenMethods.cs" />
    <Compile Include="APITests.cs" />
    <None Include="SimpleTestCases\InterfaceInheritanceDifferentNames.cs" />
    <None Include="BrowserXMLTestCases\SimpleDocument.cs" />
    <None Include="SimpleTestCases\RecursiveArrayInitializer.cs" />
    <None Include="BrowserXMLTestCases\Common.cs" />
    <None Include="BrowserXMLTestCases\TextContent.cs" />
    <None Include="BrowserXMLTestCases\Whitespace.cs" />
    <None Include="BrowserXMLTestCases\AttributeCount.cs" />
    <None Include="BrowserXMLTestCases\Comments.cs" />
    <None Include="BrowserXMLTestCases\MoveToContent.cs" />
    <None Include="BrowserXMLTestCases\Namespaces.cs" />
    <None Include="BrowserXMLTestCases\GetAttributeByIndex.cs" />
    <None Include="BrowserXMLTestCases\GetAttributeByName.cs" />
    <None Include="BrowserXMLTestCases\NamespacedAttributes.cs" />
    <None Include="BrowserXMLTestCases\NameTable.cs" />
    <None Include="BrowserXMLTestCases\Skip.cs" />
    <None Include="BrowserXMLTestCases\ReadElementString.cs" />
    <None Include="SimpleTestCases\NestedSwitchStatement.cs" />
    <None Include="SimpleTestCases\ReturnNestedCasts.cs" />
    <None Include="SimpleTestCases\IntegerDivideTruncation.cs" />
    <None Include="TestCases\EnumComplexArithmetic.cs" />
    <None Include="TestCases\NestedGenericInheritance.cs" />
    <None Include="SpecialTestCases\EnumeratesAssemblyDependencies.cs" />
    <None Include="TestCases\GenericStaticConstructorOrdering2.cs" />
    <None Include="TestCases\StaticInitializersInGenericTypesSettingStaticFields2.cs" />
    <None Include="TestCases\EnumCheckType.cs" />
    <None Include="TestCases\NullableArithmetic.cs" />
    <None Include="TestCases\NullableComparison.cs" />
    <None Include="TestCases\NullableComparisonWithCast.cs" />
    <None Include="SimpleTestCases\DelegateFieldInitializer.cs" />
    <None Include="TestCases\NullableObjectCast.cs" />
    <None Include="EncodingTestCases\Common.cs" />
    <Compile Include="EvaluatorPool.cs" />
    <None Include="TestCases\LongArithmetic.cs" />
    <None Include="SimpleTestCases\NestedInterfaces.cs" />
    <None Include="SimpleTestCases\OverloadedConstructorDelegation.cs" />
    <None Include="TestCases\EnumNullableArithmetic.cs" />
    <None Include="TestCases\DynamicComplex.cs" />
    <None Include="TestCases\MultipleGenericInterfaces.cs" />
    <None Include="TestCases\HiddenMethodFromGenericClass.cs" />
    <None Include="SimpleTestCases\ArrayLongLength.cs" />
    <None Include="SimpleTestCases\ArrayResize.cs" />
    <None Include="SimpleTestCases\StringContains.cs" />
    <None Include="SimpleTestCases\StringSubstring.cs" />
    <None Include="SimpleTestCases\InterfaceOverloads.cs" />
    <None Include="TestCases\ArrayFieldWithSelfReference.cs" />
    <None Include="TestCases\CharField.cs" />
    <None Include="TestCases\ArrayFieldOfThisType.cs" />
    <None Include="BrowserXMLTestCases\GetItemByIndex.cs" />
    <None Include="BrowserXMLTestCases\GetItemByName.cs" />
    <None Include="SimpleTestCases\GetTypeOfBoolean.cs" />
    <None Include="SimpleTestCases\Int32CompareExchange.cs" />
    <None Include="SimpleTestCases\StringSplit.cs" />
    <None Include="SimpleTestCases\StringIsNullOrEmpty.cs" />
    <None Include="SimpleTestCases\ListConstructor.cs" />
    <None Include="SimpleTestCases\Array2D.cs" />
    <None Include="SimpleTestCases\ListToArray.cs" />
    <None Include="TestCases\Dictionary.cs" />
    <None Include="SimpleTestCases\ListICollection.cs" />
    <None Include="SimpleTestCases\ListContains.cs" />
    <None Include="SimpleTestCases\ListIndexOf.cs" />
    <None Include="SimpleTestCases\ListInsert.cs" />
    <None Include="TestCases\EnumAnonymousMethod.cs" />
    <None Include="FailingTestCases\StructGenericParameter.cs" />
    <None Include="SimpleTestCases\ArrayListIndexer.cs" />
    <None Include="SimpleTestCases\ListIList.cs" />
    <None Include="SimpleTestCases\MultiDimArrayClone.cs" />
    <None Include="BrowserXMLTestCases\ReadElementContentAsString.cs" />
    <None Include="SimpleTestCases\NestedInitializer.cs" />
    <None Include="SimpleTestCases\StringPad.cs" />
    <None Include="SimpleTestCases\PrivateMoveNext.cs" />
    <None Include="SimpleTestCases\OverloadedMixedGenericAndNonGeneric.cs" />
    <None Include="SpecialTestCases\OverloadedGenericMethodSignatures.cs" />
    <None Include="SimpleTestCases\GenericFieldInitializer.cs" />
    <None Include="SimpleTestCases\EnumCompare.cs" />
    <None Include="XMLTestCases\WriteEmptyElement.cs" />
    <None Include="XMLTestCases\Common.cs" />
    <None Include="SimpleTestCases\GenericInheritedField.cs" />
    <None Include="XMLTestCases\WriteStringElement.cs" />
    <None Include="XMLTestCases\WriteAttributeString.cs" />
    <None Include="XMLTestCases\WriteAttributeString2.cs" />
    <None Include="XMLTestCases\WriteElementString.cs" />
    <None Include="SimpleTestCases\DelegateFieldInitializer2.cs" />
    <None Include="SimpleTestCases\StringFormatF.cs" />
    <None Include="SimpleTestCases\StringFormatN.cs" />
    <None Include="SimpleTestCases\StringFormatD.cs" />
    <None Include="SimpleTestCases\StringFormatX.cs" />
    <None Include="SimpleTestCases\StringFormatCustomPlaces.cs" />
    <None Include="SimpleTestCases\StringFormatCustomPlacesDecimal.cs" />
    <None Include="SimpleTestCases\StringFormatQuotedString.cs" />
    <None Include="SimpleTestCases\StringFormatPlaceSeparators.cs" />
    <None Include="SimpleTestCases\IntegerToStringFormatted.cs" />
    <None Include="AnalysisTestCases\InitTemporaryArray.cs" />
    <None Include="SimpleTestCases\JaggedArrayReference.cs" />
    <None Include="SimpleTestCases\JaggedStructArrayReference.cs" />
    <None Include="SimpleTestCases\IfReferenceBool.cs" />
    <None Include="SimpleTestCases\IntegerRanges.cs" />
    <None Include="TestCases\HashSetCount.cs" />
    <None Include="SpecialTestCases\OverloadedGenericMethodSignatures2.cs" />
    <None Include="SpecialTestCases\CustomObjectMethods.cs" />
    <None Include="SpecialTestCases\CustomEqualsDispatch.cs" />
    <None Include="TestCases\RefStructThisWithInterface.cs" />
    <None Include="TestCases\RefStructThisWithConstrainedInterface.cs" />
    <None Include="TestCases\MutatedStructGenericParameter.cs" />
    <None Include="SimpleTestCases\ParseInteger.cs" />
    <None Include="SimpleTestCases\ParseHexInteger.cs" />
    <None Include="XMLTestCases\WriteStartDocument.cs" />
    <None Include="XMLTestCases\WriteEndDocument.cs" />
    <None Include="SimpleTestCases\IncrementBaseProperty.cs" />
    <None Include="TestCases\CompareFlagsEnums.cs" />
    <None Include="SpecialTestCases\ReplaceConstructorAndFieldNames.cs" />
    <None Include="TestCases\MethodGenericParameterAsTypeParameter.cs" />
    <None Include="TestCases\MethodGenericParameterAsTypeParameter2.cs" />
    <None Include="SimpleTestCases\Mutate2DArray.cs" />
    <None Include="SimpleTestCases\InterfaceOverride.cs" />
    <None Include="SimpleTestCases\TruncationRoundToZero.cs" />
    <None Include="SimpleTestCases\StringRemove.cs" />
    <None Include="SimpleTestCases\ArrayDefaultValues2.cs" />
    <None Include="SimpleTestCases\IntegerToStringNullFormat.cs" />
    <None Include="TestCases\DictionaryKeyValuePairs.cs" />
    <None Include="SpecialTestCases\AutoPropertyEfficiency.cs" />
<<<<<<< HEAD
    <None Include="SimpleTestCases\ClassInheritance.cs" />
    <None Include="Int64TestCases\Int64Addition.cs" />
    <None Include="Int64TestCases\Int64Bitwise.cs" />
    <None Include="Int64TestCases\Int64Boxing.cs" />
    <None Include="Int64TestCases\Int64Comparisons.cs" />
    <None Include="Int64TestCases\Int64DateTimeArithmetic.cs" />
    <None Include="Int64TestCases\Int64Division.cs" />
    <None Include="Int64TestCases\Int64Fields.cs" />
    <None Include="Int64TestCases\Int64Literals.cs" />
    <None Include="Int64TestCases\Int64Multiplication.cs" />
    <None Include="Int64TestCases\Int64Interfaces.cs" />
    <None Include="Int64TestCases\Int64Shifts.cs" />
    <None Include="Int64TestCases\Int64Subtraction.cs" />
=======
    <None Include="SimpleTestCases\InterfacePropertyMatching.cs" />
>>>>>>> 0fb36c5d
    <Compile Include="XMLTests.cs" />
    <Compile Include="DependencyTests.cs" />
    <None Include="TestCases\GenericParameterNameShadowing.cs" />
    <Compile Include="FormattingTests.cs" />
    <None Include="FailingTestCases\ArrayToString.cs" />
    <Compile Include="FailingTests.cs" />
    <Compile Include="MetadataTests.cs" />
    <Compile Include="Properties\AssemblyInfo.cs" />
    <None Include="TestCases\BinaryTrees.cs" />
    <None Include="TestCases\FannkuchRedux.cs" />
    <None Include="TestCases\Goto.cs" />
    <None Include="TestCases\HelloWorld.cs" />
    <None Include="TestCases\NBody.cs" />
    <None Include="TestCases\Switch.cs" />
    <None Include="SpecialTestCases\Eval.cs" />
    <None Include="SpecialTestCases\IgnoreField.cs" />
    <None Include="SpecialTestCases\IgnoreMethod.cs" />
    <None Include="SpecialTestCases\IgnoreProperty.cs" />
    <None Include="SpecialTestCases\IgnoreType.cs" />
    <None Include="SpecialTestCases\ReplaceMethod.cs" />
    <None Include="SimpleTestCases\AutoProperties.cs" />
    <None Include="SimpleTestCases\Constructors.cs" />
    <None Include="SimpleTestCases\CustomProperties.cs" />
    <None Include="TestCases\DynamicBinaryOperators.cs" />
    <None Include="TestCases\DynamicConversion.cs" />
    <None Include="TestCases\DynamicMethods.cs" />
    <None Include="TestCases\DynamicPropertyGet.cs" />
    <None Include="TestCases\DynamicPropertyGetAndCall.cs" />
    <None Include="TestCases\DynamicPropertySet.cs" />
    <None Include="SimpleTestCases\Fields.cs" />
    <None Include="TestCases\RefParameters.cs" />
    <None Include="SimpleTestCases\OutParameters.cs" />
    <None Include="SimpleTestCases\AbstractMethods.cs" />
    <None Include="SimpleTestCases\InheritedMethods.cs" />
    <None Include="SimpleTestCases\DefaultToString.cs" />
    <None Include="SimpleTestCases\TypeCasts.cs" />
    <None Include="SimpleTestCases\TryCatch.cs" />
    <None Include="SimpleTestCases\CustomExceptions.cs" />
    <None Include="SimpleTestCases\InvokeBaseMethod.cs" />
    <None Include="SimpleTestCases\BaseProperties.cs" />
    <None Include="SimpleTestCases\Delegates.cs" />
    <None Include="SimpleTestCases\MethodReferences.cs" />
    <None Include="SimpleTestCases\CustomOperators.cs" />
    <None Include="SimpleTestCases\BasicLoops.cs" />
    <None Include="SimpleTestCases\UsingBlocks.cs" />
    <None Include="TestCases\StructDefaults.cs" />
    <None Include="SimpleTestCases\NamespacedTypes.cs" />
    <None Include="SimpleTestCases\InitFieldsInMain.cs" />
    <None Include="SimpleTestCases\OverloadedMethods.cs" />
    <None Include="TestCases\DynamicOverloadedMethods.cs" />
    <None Include="SimpleTestCases\OverloadedConstructors.cs" />
    <None Include="TestCases\Events.cs" />
    <None Include="TestCases\MulticastDelegates.cs" />
    <None Include="SpecialTestCases\IgnoreUnsafeCode.cs" />
    <None Include="SimpleTestCases\Arrays.cs" />
    <None Include="SimpleTestCases\MultiDimArrays.cs" />
    <None Include="SimpleTestCases\ArrayOverload.cs" />
    <None Include="SimpleTestCases\VarArgs.cs" />
    <None Include="TestCases\Enums.cs" />
    <None Include="SimpleTestCases\ExtensionMethods.cs" />
    <None Include="SpecialTestCases\ChainedElseIf.cs" />
    <None Include="SimpleTestCases\NestedNamespaces.cs" />
    <None Include="SimpleTestCases\BasePropertyInvocation.cs" />
    <None Include="SimpleTestCases\Indexers.cs" />
    <None Include="SimpleTestCases\Interfaces.cs" />
    <None Include="SimpleTestCases\InterfaceInheritance.cs" />
    <None Include="SimpleTestCases\IntAndFloatCast.cs" />
    <None Include="TestCases\Lambdas.cs" />
    <None Include="TestCases\ForEach.cs" />
    <None Include="SimpleTestCases\CustomEnumerator.cs" />
    <None Include="SimpleTestCases\OverloadWithRefArray.cs" />
    <None Include="TestCases\YieldReturn.cs" />
    <None Include="TestCases\StructAssignment.cs" />
    <None Include="TestCases\ReturnStruct.cs" />
    <None Include="TestCases\RefStruct.cs" />
    <None Include="SimpleTestCases\Decimals.cs" />
    <None Include="TestCases\IntegerArithmetic.cs" />
    <None Include="SimpleTestCases\Initializers.cs" />
    <None Include="SimpleTestCases\NullCoalescing.cs" />
    <None Include="SimpleTestCases\CustomEvents.cs" />
    <None Include="SimpleTestCases\MultipleCatchClauses.cs" />
    <None Include="SimpleTestCases\If.cs" />
    <None Include="SimpleTestCases\MemberRefParameters.cs" />
    <None Include="SimpleTestCases\StaticMemberRefParameters.cs" />
    <None Include="SimpleTestCases\Operators.cs" />
    <None Include="SimpleTestCases\DefaultValue.cs" />
    <None Include="SimpleTestCases\FlagsEnums.cs" />
    <None Include="SimpleTestCases\Constants.cs" />
    <None Include="TestCases\DynamicStaticOverloadedMethods.cs" />
    <None Include="TestCases\DynamicReturnTypes.cs" />
    <None Include="SpecialTestCases\IgnoreEvent.cs" />
    <None Include="SpecialTestCases\IgnoreConstructor.cs" />
    <None Include="SpecialTestCases\Verbatim.cs" />
    <None Include="SpecialTestCases\IndexBuiltinByName.cs" />
    <None Include="TestCases\DynamicUnaryOperators.cs" />
    <None Include="TestCases\DynamicGetIndex.cs" />
    <None Include="TestCases\DynamicSetIndex.cs" />
    <None Include="TestCases\DynamicInvoke.cs" />
    <None Include="SpecialTestCases\IgnoreLocal.cs" />
    <None Include="SpecialTestCases\VerbatimThis.cs" />
    <None Include="SpecialTestCases\StringConcat.cs" />
    <None Include="SpecialTestCases\PostIncrement.cs" />
    <None Include="SpecialTestCases\SingleUseTemporaries.cs" />
    <None Include="TestCases\LambdasUsingLocals.cs" />
    <None Include="TestCases\DelegatesReturningDelegates.cs" />
    <None Include="SimpleTestCases\LotsOfParameters.cs" />
    <None Include="TestCases\InterleavedTemporaries.cs" />
    <None Include="TestCases\IndirectInterleavedTemporaries.cs" />
    <None Include="SpecialTestCases\PrivateNames.cs" />
    <None Include="TestCases\StructProperties.cs" />
    <None Include="TestCases\StructInitializers.cs" />
    <None Include="SimpleTestCases\InitializerOnSubStruct.cs" />
    <None Include="SimpleTestCases\SelfTypedFields.cs" />
    <None Include="SimpleTestCases\LockTypeObject.cs" />
    <None Include="SpecialTestCases\NestedInitialization.cs" />
    <None Include="SimpleTestCases\CollectionInitializers.cs" />
    <None Include="TestCases\StructThisAssignment.cs" />
    <None Include="TestCases\ValueTypeMethods.cs" />
    <None Include="SimpleTestCases\GetType.cs" />
    <None Include="SpecialTestCases\IgnoreInterface.cs" />
    <None Include="SimpleTestCases\InheritedInterfaces.cs" />
    <None Include="SimpleTestCases\OverloadedProperties.cs" />
    <None Include="SimpleTestCases\IfNull.cs" />
    <None Include="SimpleTestCases\StringCharacters.cs" />
    <None Include="SimpleTestCases\ComplexRefOverload.cs" />
    <None Include="SpecialTestCases\IgnoreParameterType.cs" />
    <None Include="TestCases\NestedGenericMethodCalls.cs" />
    <None Include="TestCases\StructArrayLiteral.cs" />
    <None Include="SimpleTestCases\VirtualBaseProperties.cs" />
    <None Include="SpecialTestCases\SingleUseExceptionTemporaries.cs" />
    <None Include="TestCases\LambdaRefParameters.cs" />
    <None Include="SimpleTestCases\MemberRefMangledNames.cs" />
    <None Include="SimpleTestCases\InterfaceProperties.cs" />
    <None Include="SpecialTestCases\IfBooleanProperty.cs" />
    <None Include="SpecialTestCases\ReplacementArgumentNameMismatch.cs" />
    <None Include="SpecialTestCases\IgnoreDerivedType.cs" />
    <None Include="SpecialTestCases\StubbedMethodBodies.cs" />
    <None Include="SpecialTestCases\ProxiedOperators.cs" />
    <None Include="TestCases\EnumArrayLookup.cs" />
    <None Include="TestCases\OverloadWithEnum.cs" />
    <None Include="SimpleTestCases\OverloadWithDelegate.cs" />
    <None Include="TestCases\RefClass.cs" />
    <None Include="SpecialTestCases\StringSwitch.cs" />
    <None Include="TestCases\EnumSwitch.cs" />
    <None Include="TestCases\Chars.cs" />
    <None Include="SpecialTestCases\DisplayClassFieldNames.cs" />
    <None Include="SpecialTestCases\EnumeratorClassLocalNames.cs" />
    <None Include="SpecialTestCases\ForLoops.cs" />
    <None Include="SpecialTestCases\DoLoops.cs" />
    <None Include="TestCases\CharSwitch.cs" />
    <None Include="TestCases\MultiDimStructArrays.cs" />
    <None Include="TestCases\SingleDimStructArrays.cs" />
    <None Include="TestCases\GenericMethods.cs" />
    <None Include="TestCases\OverloadWithGeneric.cs" />
    <None Include="TestCases\OverloadWithMultipleGeneric.cs" />
    <None Include="TestCases\GenericClasses.cs" />
    <None Include="TestCases\GenericStaticMethods.cs" />
    <None Include="TestCases\InheritGenericClass.cs" />
    <None Include="TestCases\InheritOpenGenericClass.cs" />
    <None Include="TestCases\GenericStructs.cs" />
    <None Include="TestCases\GenericArgumentFromTypePassedToMethod.cs" />
    <None Include="TestCases\GenericArgumentFromTypeReturnedByMethod.cs" />
    <None Include="TestCases\GenericTypeCasts.cs" />
    <None Include="SpecialTestCases\FlagsEnumsWithZeroValues.cs" />
    <None Include="SpecialTestCases\RefParametersOnInstanceMethods.cs" />
    <None Include="TestCases\StructPropertyThis.cs" />
    <None Include="TestCases\FaultBlock.cs" />
    <None Include="SpecialTestCases\ReplaceMethodBody.cs" />
    <None Include="TestCases\GenericInnerClasses.cs" />
    <None Include="TestCases\StructFields.cs" />
    <None Include="SimpleTestCases\ArrayDefaultValues.cs" />
    <None Include="TestCases\DirectTemporaryAssignment.cs" />
    <None Include="TestCases\GenericStaticProperties.cs" />
    <None Include="TestCases\LambdasUsingThis.cs" />
    <None Include="TestCases\CastingFromNull.cs" />
    <None Include="TestCases\GenericStaticConstructorOrdering.cs" />
    <None Include="TestCases\StaticArrayInitializer.cs" />
    <None Include="TestCases\TernaryArithmetic.cs" />
    <None Include="SpecialTestCases\OuterThisDelegateNew.cs" />
    <None Include="TestCases\Nullables.cs" />
    <None Include="SpecialTestCases\NewParentheses.cs" />
    <None Include="TestCases\StructEquals.cs" />
    <None Include="SimpleTestCases\ClassEquals.cs" />
    <None Include="SimpleTestCases\CollectionAndObjectInitializers.cs" />
    <None Include="SimpleTestCases\HideBaseMethod.cs" />
    <None Include="SimpleTestCases\GetUnderlyingType.cs" />
    <None Include="SpecialTestCases\ProxiedMethodInheritance.cs" />
    <None Include="SpecialTestCases\ProxiedMethodInheritance2.cs" />
    <None Include="TestCases\StructLateDeclaration.cs" />
    <None Include="TestCases\StructCompoundAssignment.cs" />
    <None Include="TestCases\DictionaryInitializer.cs" />
    <None Include="SimpleTestCases\NestedLambdas.cs" />
    <None Include="SpecialTestCases\RenameMethod.cs" />
    <None Include="SpecialTestCases\RenameProperty.cs" />
    <None Include="SpecialTestCases\RenameClass.cs" />
    <None Include="SpecialTestCases\RenameEnum.cs" />
    <None Include="SpecialTestCases\RenameStruct.cs" />
    <None Include="SpecialTestCases\RenameStaticClass.cs" />
    <None Include="SpecialTestCases\RenameField.cs" />
    <None Include="SpecialTestCases\ExternalClass.cs" />
    <None Include="SpecialTestCases\ExternalField.cs" />
    <None Include="SpecialTestCases\ExternalMethod.cs" />
    <None Include="SpecialTestCases\ExternalProperty.cs" />
    <None Include="SpecialTestCases\ExternalStaticClass.cs" />
    <None Include="SpecialTestCases\ExternalPropertyGetter.cs" />
    <None Include="SpecialTestCases\ReplaceExternalClass.cs" />
    <None Include="SpecialTestCases\ReplaceNonExternalClass.cs" />
    <None Include="SimpleTestCases\IsOperator.cs" />
    <None Include="TestCases\RefParameterInitializedInConditional.cs" />
    <None Include="SpecialTestCases\BigStringSwitch.cs" />
    <None Include="TestCases\ComplexSwitch.cs" />
    <None Include="TestCases\UntranslatableGotoOutParameters.cs" />
    <None Include="TestCases\RepeatIterator.cs" />
    <None Include="SimpleTestCases\StringEquals.cs" />
    <None Include="TestCases\CharArrayLookup.cs" />
    <None Include="TestCases\CharArithmetic.cs" />
    <None Include="TestCases\ContinueInsideSwitch.cs" />
    <None Include="SimpleTestCases\ArrayOfStructsDefaultValues.cs" />
    <None Include="TestCases\CharConcat.cs" />
    <None Include="TestCases\MethodOfGenericTypeAsGenericDelegate.cs" />
    <None Include="TestCases\EnumIfStatement.cs" />
    <None Include="SimpleTestCases\IsAssignableFrom.cs" />
    <None Include="TestCases\DelegateResultWithConstraints.cs" />
    <None Include="TestCases\GenericNestedTypeConstructedInParentStaticConstructor.cs" />
    <None Include="BinaryTestCases\DynamicComplex.exe" />
    <None Include="SimpleTestCases\Constructors.vb" />
    <None Include="TestCases\Events.vb" />
    <None Include="TestCases\GenericMethodThisReference.cs" />
    <None Include="SimpleTestCases\ArrayOfArrays.cs" />
    <None Include="TestCases\StringEmpty.cs" />
    <None Include="TestCases\GetTypeByName.cs" />
    <None Include="TestCases\OverloadWithMultipleGenericThis.cs" />
    <None Include="TestCases\OverloadWithMultipleGenericThisRecursive.cs" />
    <None Include="TestCases\GetGenericTypeByName.cs" />
    <None Include="SimpleTestCases\StringStartsAndEndsWith.cs" />
    <None Include="TestCases\InheritOpenGenericClassMultipleTimes.cs" />
    <None Include="SimpleTestCases\StringCompare.cs" />
    <None Include="SimpleTestCases\StringLowerAndUpper.cs" />
    <None Include="SimpleTestCases\ArrayClone.cs" />
    <None Include="TestCases\InheritStructFields.cs" />
    <None Include="SimpleTestCases\StringTrim.cs" />
    <None Include="TestCases\EnumBooleanLogic.cs" />
    <None Include="SimpleTestCases\StringIndexOf.cs" />
    <None Include="SimpleTestCases\StringLastIndexOf.cs" />
    <None Include="SimpleTestCases\StringReplace.cs" />
    <None Include="TestCases\TernaryTypeInference.cs" />
    <None Include="TestCases\FieldRecursiveInitialization.cs" />
    <None Include="TestCases\EnumCasts.cs" />
    <None Include="TestCases\EnumFieldDefaults.cs" />
    <None Include="TestCases\EnumFieldAssignment.cs" />
    <None Include="TestCases\CastToBoolean.cs" />
    <None Include="TestCases\EnumNegation.cs" />
    <None Include="SimpleTestCases\StringToCharArray.cs" />
    <None Include="SimpleTestCases\RecursiveConstructorInheritance.cs" />
    <None Include="SimpleTestCases\GetExecutingAssembly.cs" />
    <None Include="SimpleTestCases\AssemblyGetType.cs" />
    <None Include="TestCases\SealedMethods.cs" />
    <None Include="TestCases\UnderivedMethods.cs" />
    <None Include="FailingTestCases\ElaborateSwitchControlFlow.cs" />
    <None Include="TestCases\LinqSelect.cs" />
    <None Include="TestCases\LinqToArray.cs" />
    <None Include="SpecialTestCases\AlternateSwitchForm.cs" />
    <None Include="TestCases\GenericMethodAsGenericDelegate.cs" />
    <None Include="TestCases\DynamicGenericMethods.cs" />
    <None Include="SpecialTestCases\GenericMethodSignatures.cs" />
    <None Include="TestCases\InheritOpenGenericInterface.cs" />
    <None Include="TestCases\GenericInstanceCallGenericMethod.cs" />
    <None Include="SpecialTestCases\CorlibTypeRefs.cs" />
    <None Include="SpecialTestCases\ExternalAbstractMethod.cs" />
    <None Include="TestCases\SealedMethods2.cs" />
    <None Include="TestCases\OverloadWithGenericArgCount.cs" />
    <None Include="SpecialTestCases\FastOverloadDispatch.cs" />
    <None Include="SpecialTestCases\FastConstructorOverloadDispatch.cs" />
    <None Include="SimpleTestCases\ListFindAll.cs" />
    <None Include="SimpleTestCases\ListExists.cs" />
    <None Include="SimpleTestCases\ListRemoveAll.cs" />
    <None Include="SimpleTestCases\ArrayEnumerator.cs" />
    <None Include="TestCases\DictionaryEnumerator.cs" />
    <None Include="SimpleTestCases\TryCastDelegate.cs" />
    <None Include="SimpleTestCases\TryCastGenericDelegate.cs" />
    <None Include="SimpleTestCases\ArrayOfNullable.cs" />
    <None Include="TestCases\CastEnumNullableToInt.cs" />
    <None Include="TestCases\StaticInitializersInGenericTypesSettingStaticFields.cs" />
    <Compile Include="TestUtil.cs" />
    <Compile Include="VerbatimTests.cs" />
  </ItemGroup>
  <ItemGroup>
    <ProjectReference Include="..\JSIL\JSIL.csproj">
      <Project>{DA03D241-B70C-44D7-A465-3CEB5A9416AE}</Project>
      <Name>JSIL</Name>
    </ProjectReference>
    <ProjectReference Include="..\Meta\Meta.csproj">
      <Project>{37C67C73-1F58-49B8-A39E-768AC88C2447}</Project>
      <Name>Meta</Name>
    </ProjectReference>
    <ProjectReference Include="..\Proxies\Proxies.3.5.csproj">
      <Project>{12DBCC9A-50FE-43B1-BAD1-8029D4AD60C8}</Project>
      <Name>Proxies.3.5</Name>
    </ProjectReference>
    <ProjectReference Include="..\Proxies\Proxies.4.0.csproj">
      <Project>{12DBCC9A-50FE-43B1-BAD1-8029D4AD60C9}</Project>
      <Name>Proxies.4.0</Name>
    </ProjectReference>
    <ProjectReference Include="..\Upstream\ILSpy\ICSharpCode.Decompiler\ICSharpCode.Decompiler.csproj">
      <Project>{984CC812-9470-4A13-AFF9-CC44068D666C}</Project>
      <Name>ICSharpCode.Decompiler</Name>
    </ProjectReference>
    <ProjectReference Include="..\Upstream\ILSpy\Mono.Cecil\Mono.Cecil.csproj">
      <Project>{D68133BD-1E63-496E-9EDE-4FBDBF77B486}</Project>
      <Name>Mono.Cecil</Name>
    </ProjectReference>
  </ItemGroup>
  <ItemGroup />
  <Import Project="$(MSBuildToolsPath)\Microsoft.CSharp.targets" />
  <!-- To modify your build process, add your task inside one of the targets below and uncomment it. 
       Other similar extension points exist, see Microsoft.Common.targets.
  <Target Name="BeforeBuild">
  </Target>
  <Target Name="AfterBuild">
  </Target>
  -->
</Project><|MERGE_RESOLUTION|>--- conflicted
+++ resolved
@@ -200,8 +200,7 @@
     <None Include="SimpleTestCases\IntegerToStringNullFormat.cs" />
     <None Include="TestCases\DictionaryKeyValuePairs.cs" />
     <None Include="SpecialTestCases\AutoPropertyEfficiency.cs" />
-<<<<<<< HEAD
-    <None Include="SimpleTestCases\ClassInheritance.cs" />
+    <None Include="SimpleTestCases\InterfacePropertyMatching.cs" />
     <None Include="Int64TestCases\Int64Addition.cs" />
     <None Include="Int64TestCases\Int64Bitwise.cs" />
     <None Include="Int64TestCases\Int64Boxing.cs" />
@@ -214,9 +213,6 @@
     <None Include="Int64TestCases\Int64Interfaces.cs" />
     <None Include="Int64TestCases\Int64Shifts.cs" />
     <None Include="Int64TestCases\Int64Subtraction.cs" />
-=======
-    <None Include="SimpleTestCases\InterfacePropertyMatching.cs" />
->>>>>>> 0fb36c5d
     <Compile Include="XMLTests.cs" />
     <Compile Include="DependencyTests.cs" />
     <None Include="TestCases\GenericParameterNameShadowing.cs" />
