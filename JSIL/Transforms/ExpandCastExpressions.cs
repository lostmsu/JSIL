--- conflicted
+++ resolved
@@ -123,15 +123,10 @@
                     TypeUtil.IsIntegral(currentType) ||
                     !TypeUtil.IsIntegral(targetType)) {
                     newExpression = ce.Expression;
-<<<<<<< HEAD
                 }
                 else {
-                    newExpression = JSInvocationExpression.InvokeStatic(JS.floor, new[] { ce.Expression }, true);
+                    newExpression = new JSTruncateExpression(ce.Expression);
                 }
-=======
-                else
-                    newExpression = new JSTruncateExpression(ce.Expression);
->>>>>>> 1c0f57e4
             } else {
                 // newExpression = JSIL.Cast(ce.Expression, targetType);
             }
